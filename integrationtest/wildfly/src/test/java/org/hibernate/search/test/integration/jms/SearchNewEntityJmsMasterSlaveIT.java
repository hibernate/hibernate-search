--- conflicted
+++ resolved
@@ -45,17 +45,6 @@
 		private static File[] init() {
 			final String currentVersion = Version.getVersionString();
 			Set<File> libraryFiles = new HashSet<>();
-<<<<<<< HEAD
-			libraryFiles.add( dependency( "org.hibernate:hibernate-search-orm:" + currentVersion ) );
-			libraryFiles.add( dependency( "org.hibernate:hibernate-search-engine:" + currentVersion ) );
-			libraryFiles.add( dependency( "org.hibernate:hibernate-search-backend-jms:" + currentVersion ) );
-			libraryFiles.add( dependency( "org.hibernate:hibernate-search-serialization-java:" + currentVersion ) );
-			libraryFiles.add( dependency( "org.apache.lucene:lucene-core:" + VersionTestHelper.getDependencyVersionLucene() ) );
-			libraryFiles.add( dependency( "org.apache.lucene:lucene-analyzers-common:" + VersionTestHelper.getDependencyVersionLucene()) );
-			libraryFiles.add( dependency( "org.apache.lucene:lucene-grouping:" + VersionTestHelper.getDependencyVersionLucene()) );
-			libraryFiles.add( dependency( "org.hibernate.common:hibernate-commons-annotations:" + VersionTestHelper.getDependencyVersionHibernateCommonsAnnotations() ) );
-			return libraryFiles.toArray( new File[0] );
-=======
 			libraryFiles.addAll( dependency( "org.hibernate:hibernate-search-orm:" + currentVersion, false ) );
 			libraryFiles.addAll( dependency( "org.hibernate:hibernate-search-engine:" + currentVersion, false ) );
 			libraryFiles.addAll( dependency( "org.hibernate:hibernate-search-backend-jms:" + currentVersion, false ) );
@@ -76,12 +65,17 @@
 			);
 			libraryFiles.addAll(
 					dependency(
+							"org.apache.lucene:lucene-grouping:" + VersionTestHelper.getDependencyVersionLucene(),
+							false
+					)
+			);
+			libraryFiles.addAll(
+					dependency(
 							"org.hibernate.common:hibernate-commons-annotations:" + VersionTestHelper.getDependencyVersionHibernateCommonsAnnotations(),
 							false
 					)
 			);
 			return libraryFiles.toArray( new File[libraryFiles.size()] );
->>>>>>> 754adda0
 		}
 
 		private static Collection<File> dependency(String gav, boolean transitive) {
