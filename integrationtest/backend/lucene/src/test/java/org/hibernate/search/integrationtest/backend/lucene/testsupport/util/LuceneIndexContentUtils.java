/*
 * Hibernate Search, full-text search for your domain model
 *
 * License: GNU Lesser General Public License (LGPL), version 2.1 or later
 * See the lgpl.txt file in the root directory or <http://www.gnu.org/licenses/lgpl-2.1.html>.
 */
package org.hibernate.search.integrationtest.backend.lucene.testsupport.util;

import java.io.IOException;

import org.hibernate.search.integrationtest.backend.tck.testsupport.util.rule.SearchSetupHelper;

import org.apache.lucene.index.DirectoryReader;
import org.apache.lucene.store.Directory;
import org.assertj.core.api.iterable.ThrowingExtractor;

public final class LuceneIndexContentUtils {

	private LuceneIndexContentUtils() {
	}

<<<<<<< HEAD
	public static <T> T doOnIndexCopy(SearchSetupHelper setupHelper, TemporaryFolder temporaryFolder,
		String indexName, ThrowingExtractor<DirectoryReader, T, IOException> action) throws IOException {
		Path indexCopyPath = temporaryFolder.getRoot().toPath().resolve( indexName + "_copy" );

		T result;
		LuceneTckBackendAccessor accessor = (LuceneTckBackendAccessor) setupHelper.getBackendAccessor();
		try {
			// Copy the index to be able to open a directory despite the lock
			accessor.copyIndexContent( indexCopyPath, indexName );

			try ( Directory directory = FSDirectory.open( indexCopyPath );
				DirectoryReader reader = DirectoryReader.open( directory ) ) {
				result = action.apply( reader );
			}
=======
	// Reads directly from the index, without going through Hibernate Search
	public static <T> T readIndex(SearchSetupHelper setupHelper,
			String indexName, ThrowingExtractor<DirectoryReader, T, IOException> action) throws IOException {
		LuceneTckBackendAccessor accessor = (LuceneTckBackendAccessor) setupHelper.getBackendAccessor();
		try ( Directory directory = accessor.openDirectory( indexName );
				DirectoryReader reader = DirectoryReader.open( directory ) ) {
			return action.apply( reader );
>>>>>>> 2fed26a2
		}
	}

	public static boolean indexExists(SearchSetupHelper setupHelper, String indexName) throws IOException {
		LuceneTckBackendAccessor accessor = (LuceneTckBackendAccessor) setupHelper.getBackendAccessor();
		try ( Directory directory = accessor.openDirectory( indexName ) ) {
			return DirectoryReader.indexExists( directory );
		}
	}
}<|MERGE_RESOLUTION|>--- conflicted
+++ resolved
@@ -19,22 +19,6 @@
 	private LuceneIndexContentUtils() {
 	}
 
-<<<<<<< HEAD
-	public static <T> T doOnIndexCopy(SearchSetupHelper setupHelper, TemporaryFolder temporaryFolder,
-		String indexName, ThrowingExtractor<DirectoryReader, T, IOException> action) throws IOException {
-		Path indexCopyPath = temporaryFolder.getRoot().toPath().resolve( indexName + "_copy" );
-
-		T result;
-		LuceneTckBackendAccessor accessor = (LuceneTckBackendAccessor) setupHelper.getBackendAccessor();
-		try {
-			// Copy the index to be able to open a directory despite the lock
-			accessor.copyIndexContent( indexCopyPath, indexName );
-
-			try ( Directory directory = FSDirectory.open( indexCopyPath );
-				DirectoryReader reader = DirectoryReader.open( directory ) ) {
-				result = action.apply( reader );
-			}
-=======
 	// Reads directly from the index, without going through Hibernate Search
 	public static <T> T readIndex(SearchSetupHelper setupHelper,
 			String indexName, ThrowingExtractor<DirectoryReader, T, IOException> action) throws IOException {
@@ -42,7 +26,6 @@
 		try ( Directory directory = accessor.openDirectory( indexName );
 				DirectoryReader reader = DirectoryReader.open( directory ) ) {
 			return action.apply( reader );
->>>>>>> 2fed26a2
 		}
 	}
 
