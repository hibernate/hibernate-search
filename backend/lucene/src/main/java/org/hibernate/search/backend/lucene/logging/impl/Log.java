/*
 * Hibernate Search, full-text search for your domain model
 *
 * License: GNU Lesser General Public License (LGPL), version 2.1 or later
 * See the lgpl.txt file in the root directory or <http://www.gnu.org/licenses/lgpl-2.1.html>.
 */
package org.hibernate.search.backend.lucene.logging.impl;

import static org.jboss.logging.Logger.Level.INFO;
import static org.jboss.logging.Logger.Level.WARN;

import java.io.IOException;
import java.nio.file.Path;
import java.time.Duration;
import java.util.Collection;
import java.util.List;
import java.util.Set;

import org.apache.lucene.search.Query;
import org.apache.lucene.store.Directory;
import org.apache.lucene.util.Version;

import org.hibernate.search.backend.lucene.document.model.impl.LuceneIndexSchemaFieldNode;
import org.hibernate.search.backend.lucene.document.model.impl.LuceneIndexSchemaObjectNode;
import org.hibernate.search.backend.lucene.index.LuceneIndexManager;
import org.hibernate.search.backend.lucene.types.aggregation.impl.LuceneFieldAggregationBuilderFactory;
import org.hibernate.search.backend.lucene.types.predicate.impl.LuceneFieldPredicateBuilderFactory;
import org.hibernate.search.backend.lucene.types.projection.impl.LuceneFieldProjectionBuilderFactory;
import org.hibernate.search.backend.lucene.types.sort.impl.LuceneFieldSortBuilderFactory;
import org.hibernate.search.engine.backend.scope.spi.IndexScopeBuilder;
import org.hibernate.search.engine.backend.types.converter.spi.ToDocumentIdentifierValueConverter;
import org.hibernate.search.engine.logging.spi.AggregationKeyFormatter;
import org.hibernate.search.util.common.logging.impl.DurationInSecondsAndFractionsFormatter;
import org.hibernate.search.engine.search.predicate.SearchPredicate;
import org.hibernate.search.engine.search.projection.SearchProjection;
import org.hibernate.search.engine.search.sort.SearchSort;
import org.hibernate.search.engine.search.aggregation.AggregationKey;
import org.hibernate.search.engine.search.aggregation.SearchAggregation;
import org.hibernate.search.util.common.SearchTimeoutException;
import org.hibernate.search.util.common.reporting.EventContext;
import org.hibernate.search.util.common.SearchException;
import org.hibernate.search.util.common.logging.impl.MessageConstants;
import org.hibernate.search.util.common.logging.impl.ClassFormatter;
import org.hibernate.search.util.common.logging.impl.EventContextFormatter;
import org.jboss.logging.BasicLogger;
import org.jboss.logging.Logger.Level;
import org.jboss.logging.annotations.Cause;
import org.jboss.logging.annotations.FormatWith;
import org.jboss.logging.annotations.LogMessage;
import org.jboss.logging.annotations.Message;
import org.jboss.logging.annotations.MessageLogger;
import org.jboss.logging.annotations.Param;
import org.jboss.logging.annotations.ValidIdRange;
import org.jboss.logging.annotations.ValidIdRanges;

@MessageLogger(projectCode = MessageConstants.PROJECT_CODE)
@ValidIdRanges({
		@ValidIdRange(min = MessageConstants.BACKEND_LUCENE_ID_RANGE_MIN, max = MessageConstants.BACKEND_LUCENE_ID_RANGE_MAX),
		// Exceptions for legacy messages from Search 5
		@ValidIdRange(min = 35, max = 35),
		@ValidIdRange(min = 41, max = 41),
		@ValidIdRange(min = 52, max = 52),
		@ValidIdRange(min = 55, max = 55),
		@ValidIdRange(min = 75, max = 75),
		@ValidIdRange(min = 114, max = 114),
		@ValidIdRange(min = 118, max = 118),
		@ValidIdRange(min = 225, max = 225),
		@ValidIdRange(min = 228, max = 228),
		@ValidIdRange(min = 265, max = 265),
		@ValidIdRange(min = 274, max = 274),
		@ValidIdRange(min = 284, max = 284),
		@ValidIdRange(min = 320, max = 320),
		@ValidIdRange(min = 321, max = 321),
		@ValidIdRange(min = 329, max = 329),
		@ValidIdRange(min = 330, max = 330),
		@ValidIdRange(min = 337, max = 337),
		@ValidIdRange(min = 341, max = 341),
		@ValidIdRange(min = 342, max = 342),
		@ValidIdRange(min = 344, max = 344),
		@ValidIdRange(min = 345, max = 345),
		@ValidIdRange(min = 353, max = 353)
		// TODO HSEARCH-3308 add exceptions here for legacy messages from Search 5.
})
public interface Log extends BasicLogger {

	// -----------------------------------
	// Pre-existing messages from Search 5
	// DO NOT ADD ANY NEW MESSAGES HERE
	// -----------------------------------
	int ID_OFFSET_1 = MessageConstants.ENGINE_ID_RANGE_MIN;

	@LogMessage(level = INFO)
	@Message(id = ID_OFFSET_1 + 41, value = "Index directory not found, creating: '%1$s'")
	void indexDirectoryNotFoundCreatingNewOne(Path absolutePath);

	@LogMessage(level = WARN)
	@Message(id = ID_OFFSET_1 + 52,
			value = "Going to reset the index writer and force release of the IndexWriter lock. %1$s")
	void indexAccessorReset(@FormatWith(EventContextFormatter.class) EventContext context);

	@LogMessage(level = Level.WARN)
	@Message(id = ID_OFFSET_1 + 55,
			value = "Unable to close the index reader. %1$s")
	void unableToCloseIndexReader(@FormatWith(EventContextFormatter.class) EventContext context, @Cause Exception e);

	@LogMessage(level = WARN)
	@Message(id = ID_OFFSET_1 + 75,
			value = "Configuration setting '%1$s' was not specified: using LATEST (currently '%2$s'). %3$s")
	void recommendConfiguringLuceneVersion(String key, Version latest, @FormatWith(EventContextFormatter.class) EventContext context);

	@Message(id = ID_OFFSET_1 + 114,
			value = "Could not load resource: '%1$s'")
	SearchException unableToLoadResource(String fileName);

	@Message(id = ID_OFFSET_1 + 118,
			value = "Index Merge operation")
	String indexMergeOperation();

	@LogMessage(level = Level.WARN)
	@Message(id = ID_OFFSET_1 + 225,
			value = "An index locking error occurred during initialization of Directory '%s'."
					+ " This might indicate a concurrent initialization;"
					+ " If you experience errors on this index you might need to remove the lock, or rebuild the index."
	)
	void lockingFailureDuringInitialization(String directoryDescription, @Param EventContext context);

	@Message(id = ID_OFFSET_1 + 228,
			value = "Value '%1$ss' is not in a valid format to express a Lucene version: %2$s" )
	SearchException illegalLuceneVersionFormat(String property, String luceneErrorMessage, @Cause Exception e);

	@Message(id = ID_OFFSET_1 + 265,
			value = "Unable to build Lucene Document due to facet indexing error")
	SearchException errorDuringFacetingIndexing(@Cause Exception e );

	@LogMessage(level = Level.DEBUG)
	@Message(id = ID_OFFSET_1 + 274, value = "Executing Lucene query '%s'" )
	void executingLuceneQuery(Query luceneQuery);

	@Message(id = ID_OFFSET_1 + 284,
			value = "An exception occurred while opening multiple indexes." )
	SearchException failureOnMultiReaderRefresh(@Param EventContext context, @Cause Exception e);

	@Message(id = ID_OFFSET_1 + 320,
			value = "Could not normalize value for field '%1$s'.")
	SearchException couldNotNormalizeField(String absoluteFieldPath, @Cause Exception cause);

	@LogMessage(level = Level.WARN)
	@Message(id = ID_OFFSET_1 + 321,
			value = "The analysis of field '%1$s' produced multiple tokens. Tokenization or term generation"
			+ " (synonyms) should not be used on sortable fields or range queries. Only the first token will be considered.")
	void multipleTermsDetectedDuringNormalization(String absoluteFieldPath);

	@Message(id = ID_OFFSET_1 + 329,
			value = "Error while applying analysis configuration: %1$s")
	SearchException unableToApplyAnalysisConfiguration(String errorMessage, @Cause Exception e);

	@Message(id = ID_OFFSET_1 + 330,
			value = "Multiple analyzer definitions with the same name: '%1$s'. The analyzer names must be unique." )
	SearchException analyzerDefinitionNamingConflict(String analyzerDefinitionName);

	@Message(id = ID_OFFSET_1 + 337,
			value = "Multiple parameters with the same name: '%1$s'. Can't assign both value '%2$s' and '%3$s'" )
	SearchException analysisComponentParameterConflict(String name, String value1, String value2);

	@Message(id = ID_OFFSET_1 + 341,
			value = "Multiple normalizer definitions with the same name: '%1$s'. The normalizer names must be unique." )
	SearchException normalizerDefinitionNamingConflict(String normalizerDefinitionName);

	@Message(id = ID_OFFSET_1 + 342,
			value = "Cannot apply both an analyzer and a normalizer. Analyzer: '%1$s', normalizer: '%2$s'.")
	SearchException cannotApplyAnalyzerAndNormalizer(String analyzerName, String normalizerName, @Param EventContext context);

	@LogMessage(level = Level.WARN)
	@Message(id = ID_OFFSET_1 + 344,
			value = "The normalizer for definition '%s' produced %d tokens."
			+ " Normalizers should never produce more than one token."
			+ " The tokens have been concatenated by Hibernate Search,"
			+ " but you should fix your normalizer definition." )
	void normalizerProducedMultipleTokens(String normalizerName, int token);

	@Message(id = ID_OFFSET_1 + 345,
			value = "Cannot apply an analyzer on a sortable field. Use a normalizer instead. Analyzer: '%1$s'."
			+ " If an actual analyzer (with tokenization) is necessary, define two separate fields:"
			+ " one with an analyzer that is not sortable, and one with a normalizer that is sortable.")
	SearchException cannotUseAnalyzerOnSortableField(String analyzerName, @Param EventContext context);

	@Message(id = ID_OFFSET_1 + 353,
			value = "Unknown analyzer: '%1$s'. Make sure you defined this analyzer.")
	SearchException unknownAnalyzer(String analyzerName, @Param EventContext context);

	// TODO HSEARCH-3308 migrate relevant messages from Search 5 here

	// -----------------------------------
	// New messages from Search 6 onwards
	// -----------------------------------
	int ID_OFFSET_2 = MessageConstants.BACKEND_LUCENE_ID_RANGE_MIN;

	@Message(id = ID_OFFSET_2 + 0,
			value = "Unknown field '%1$s'.")
	SearchException unknownFieldForSearch(String absoluteFieldPath, @Param EventContext context);

	@Message(id = ID_OFFSET_2 + 1,
			value = "Path '%1$s' exists but does not point to a writable directory.")
	SearchException pathIsNotWriteableDirectory(Path rootDirectory);

	@Message(id = ID_OFFSET_2 + 2,
			value = "Unable to initialize root directory '%1$s': %2$s")
	SearchException unableToInitializeRootDirectory(Path rootDirectory, String causeMessage, @Cause Exception cause);

	@Message(id = ID_OFFSET_2 + 5,
			value = "The Lucene extension can only be applied to objects"
			+ " derived from the Lucene backend. Was applied to '%1$s' instead.")
	SearchException luceneExtensionOnUnknownType(Object context);

	@Message(id = ID_OFFSET_2 + 10,
			value = "A Lucene query cannot include search predicates built using a non-Lucene search scope."
			+ " Given predicate was: '%1$s'")
	SearchException cannotMixLuceneSearchQueryWithOtherPredicates(SearchPredicate predicate);

	@Message(id = ID_OFFSET_2 + 12,
			value = "Field '%1$s' is not an object field.")
	SearchException nonObjectFieldForNestedQuery(String absoluteFieldPath, @Param EventContext context);

	@Message(id = ID_OFFSET_2 + 13,
			value = "Object field '%1$s' is not stored as nested.")
	SearchException nonNestedFieldForNestedQuery(String absoluteFieldPath, @Param EventContext context);

	@Message(id = ID_OFFSET_2 + 14,
			value = "A Lucene query cannot include search sorts built using a non-Lucene search scope."
			+ " Given sort was: '%1$s'")
	SearchException cannotMixLuceneSearchSortWithOtherSorts(SearchSort sort);

	@Message(id = ID_OFFSET_2 + 15,
			value = "Unable to initialize index directory: %1$s")
	SearchException unableToInitializeIndexDirectory(String causeMessage,
			@Param EventContext context, @Cause Exception cause);

	@Message(id = ID_OFFSET_2 + 16, value = "Unable to index entity of type '%2$s' with identifier '%3$s' and tenant identifier '%1$s'.")
	SearchException unableToIndexEntry(String tenantId, String entityTypeName, Object entityIdentifier,
			@Param EventContext context, @Cause Exception e);

	@Message(id = ID_OFFSET_2 + 17,
			value = "Unable to delete entity of type '%2$s' with identifier '%3$s' and tenant identifier '%1$s'.")
	SearchException unableToDeleteEntryFromIndex(String tenantId, String entityTypeName, Object entityIdentifier,
			@Param EventContext context, @Cause Exception e);

	@Message(id = ID_OFFSET_2 + 18,
			value = "Unable to flush.")
	SearchException unableToFlushIndex(@Param EventContext context, @Cause Exception e);

	@Message(id = ID_OFFSET_2 + 19,
			value = "Unable to commit.")
	SearchException unableToCommitIndex(@Param EventContext context, @Cause Exception e);

	@Message(id = ID_OFFSET_2 + 22,
			value = "Unable to refresh.")
	SearchException unableToRefreshIndex(@Param EventContext context, @Cause Exception e);

	@Message(id = ID_OFFSET_2 + 24,
			value = "A multi-index scope cannot include both a Lucene index and another type of index."
					+ " Base scope was: '%1$s', Lucene index was: '%2$s'")
	SearchException cannotMixLuceneScopeWithOtherType(IndexScopeBuilder baseScope,
			LuceneIndexManager luceneIndex, @Param EventContext context);

	@Message(id = ID_OFFSET_2 + 25,
			value = "A multi-index scope cannot span multiple Lucene backends."
					+ " Base scope was: '%1$s', index from another backend was: '%2$s'")
	SearchException cannotMixLuceneScopeWithOtherBackend(IndexScopeBuilder baseScope,
			LuceneIndexManager indexFromOtherBackend, @Param EventContext context);

	@Message(id = ID_OFFSET_2 + 27,
			value = "An IOException happened while executing the query '%1$s'.")
	SearchException ioExceptionOnQueryExecution(Query luceneQuery, @Param EventContext context, @Cause IOException e);

	@Message(id = ID_OFFSET_2 + 29,
			value = "Index '%1$s' requires multi-tenancy but the backend does not support it in its current configuration.")
	SearchException multiTenancyRequiredButNotSupportedByBackend(String indexName, @Param EventContext context);

	@Message(id = ID_OFFSET_2 + 30,
			value = "Invalid multi-tenancy strategy name: '%1$s'. Valid names are: %2$s.")
	SearchException invalidMultiTenancyStrategyName(String invalidRepresentation, List<String> validRepresentations);

	@Message(id = ID_OFFSET_2 + 31,
			value = "Tenant identifier '%1$s' is provided, but multi-tenancy is disabled for this backend.")
	SearchException tenantIdProvidedButMultiTenancyDisabled(String tenantId, @Param EventContext context);

	@Message(id = ID_OFFSET_2 + 32,
			value = "Backend has multi-tenancy enabled, but no tenant identifier is provided.")
	SearchException multiTenancyEnabledButNoTenantIdProvided(@Param EventContext context);

	@Message(id = ID_OFFSET_2 + 33,
			value = "Attempt to unwrap a Lucene backend to '%1$s',"
					+ " but this backend can only be unwrapped to '%2$s'.")
	SearchException backendUnwrappingWithUnknownType(@FormatWith(ClassFormatter.class) Class<?> requestedClass,
			@FormatWith(ClassFormatter.class) Class<?> actualClass,
			@Param EventContext context);

	@Message(id = ID_OFFSET_2 + 34,
			value = "The index schema node '%1$s' was added twice."
					+ " Multiple bridges may be trying to access the same index field, "
					+ " or two indexed-embeddeds may have prefixes that lead to conflicting field names,"
					+ " or you may have declared multiple conflicting mappings."
					+ " In any case, there is something wrong with your mapping and you should fix it.")
	SearchException indexSchemaNodeNameConflict(String relativeFieldName,
			@Param EventContext context);

	@Message(id = ID_OFFSET_2 + 37,
			value = "Range lookups (range predicates, range aggregations) are not supported by this field's type (GeoPoint). Use spatial features instead.")
	SearchException rangesNotSupportedByGeoPoint(@Param EventContext context);

	@Message(id = ID_OFFSET_2 + 38,
			value = "Direct value lookups (match predicates, terms aggregations) are not supported by this field's type (GeoPoint). Use spatial features instead.")
	SearchException directValueLookupNotSupportedByGeoPoint(@Param EventContext context);

	@Message(id = ID_OFFSET_2 + 39,
			value = "Invalid field reference for this document element: this document element has path '%1$s', but the referenced field has a parent with path '%2$s'.")
	SearchException invalidFieldForDocumentElement(String expectedPath, String actualPath);

	@Message(id = ID_OFFSET_2 + 40,
			value = "Spatial predicates are not supported by this field's type.")
	SearchException spatialPredicatesNotSupportedByFieldType(@Param EventContext context);

	@Message(id = ID_OFFSET_2 + 41,
			value = "Distance related operations are not supported by this field's type.")
	SearchException distanceOperationsNotSupportedByFieldType(@Param EventContext context);

	@Message(id = ID_OFFSET_2 + 42,
			value = "Traditional sorting operations are not supported by the GeoPoint field type, use distance sorting instead.")
	SearchException traditionalSortNotSupportedByGeoPoint(@Param EventContext context);

	@Message(id = ID_OFFSET_2 + 44,
			value = "Computed minimum for minimumShouldMatch constraint is out of bounds:"
					+ " expected a number between '1' and '%1$s', got '%2$s'.")
	SearchException minimumShouldMatchMinimumOutOfBounds(int totalShouldClauseNumber, int minimum);

	@Message(id = ID_OFFSET_2 + 45,
			value = "Multiple conflicting minimumShouldMatch constraints for ceiling '%1$s'")
	SearchException minimumShouldMatchConflictingConstraints(int ignoreConstraintCeiling);

	@Message(id = ID_OFFSET_2 + 46,
			value = "Native fields do not support defining predicates with the DSL: use the Lucene extension and a native query.")
	SearchException unsupportedDSLPredicates(@Param EventContext context);

	@Message(id = ID_OFFSET_2 + 47,
			value = "Native fields do not support defining sorts with the DSL: use the Lucene extension and a native sort.")
	SearchException unsupportedDSLSorts(@Param EventContext context);

	@Message(id = ID_OFFSET_2 + 48,
			value = "This native field does not support projection.")
	SearchException unsupportedProjection(@Param EventContext context);

	@Message(id = ID_OFFSET_2 + 49,
			value = "Invalid field path; expected path '%1$s', got '%2$s'.")
	SearchException invalidFieldPath(String expectedPath, String actualPath);

	@Message(id = ID_OFFSET_2 + 50,
			value = "Unable to convert DSL parameter: %1$s")
	SearchException cannotConvertDslParameter(String errorMessage, @Cause Exception cause, @Param EventContext context);

	@Message(id = ID_OFFSET_2 + 51,
			value = "Attempt to unwrap a Lucene index manager to '%1$s',"
					+ " but this index manager can only be unwrapped to '%2$s'.")
	SearchException indexManagerUnwrappingWithUnknownType(@FormatWith(ClassFormatter.class) Class<?> requestedClass,
			@FormatWith(ClassFormatter.class) Class<?> actualClass,
			@Param EventContext context);

	@Message(id = ID_OFFSET_2 + 52,
			value = "Unable to create analyzer for name '%1$s'.")
	SearchException unableToCreateAnalyzer(String name, @Cause Exception e);

	@Message(id = ID_OFFSET_2 + 53,
			value = "Unable to create normalizer for name '%1$s'.")
	SearchException unableToCreateNormalizer(String name, @Cause Exception e);

	@Message(id = ID_OFFSET_2 + 54,
			value = "Unknown normalizer: '%1$s'. Make sure you defined this normalizer.")
	SearchException unknownNormalizer(String normalizerName, @Param EventContext context);

	@Message(id = ID_OFFSET_2 + 55,
			value = "A Lucene query cannot include search projections built using a non-Lucene search scope."
			+ " Given projection was: '%1$s'")
	SearchException cannotMixLuceneSearchQueryWithOtherProjections(SearchProjection<?> projection);

	@Message(id = ID_OFFSET_2 + 56, value = "Invalid type '%2$s' for projection on field '%1$s'.")
	SearchException invalidProjectionInvalidType(String absoluteFieldPath,
			@FormatWith(ClassFormatter.class) Class<?> type,
			@Param EventContext context);

	@Message(id = ID_OFFSET_2 + 57, value = "This field does not support projections.")
	SearchException unsupportedDSLProjections(@Param EventContext context);

	@Message(id = ID_OFFSET_2 + 58,
			value = "Multiple conflicting types to build a predicate for field '%1$s': '%2$s' vs. '%3$s'.")
	SearchException conflictingFieldTypesForPredicate(String absoluteFieldPath,
			LuceneFieldPredicateBuilderFactory component1, LuceneFieldPredicateBuilderFactory component2,
			@Param EventContext context);

	@Message(id = ID_OFFSET_2 + 59,
			value = "Multiple conflicting types to build a sort for field '%1$s': '%2$s' vs. '%3$s'.")
	SearchException conflictingFieldTypesForSort(String absoluteFieldPath,
			LuceneFieldSortBuilderFactory component1, LuceneFieldSortBuilderFactory component2,
			@Param EventContext context);

	@Message(id = ID_OFFSET_2 + 60,
			value = "Multiple conflicting types to build a projection for field '%1$s': '%2$s' vs. '%3$s'.")
	SearchException conflictingFieldTypesForProjection(String absoluteFieldPath,
			LuceneFieldProjectionBuilderFactory component1, LuceneFieldProjectionBuilderFactory component2,
			@Param EventContext context);

	@Message(id = ID_OFFSET_2 + 61, value = "Failed to shut down the Lucene index manager.")
	SearchException failedToShutdownBackend(@Cause Exception cause, @Param EventContext context);

	@Message(id = ID_OFFSET_2 + 62, value = "Cannot guess field type for input type: '%1$s'.")
	SearchException cannotGuessFieldType(@FormatWith(ClassFormatter.class) Class<?> inputType, @Param EventContext context);

	@Message(id = ID_OFFSET_2 + 64, value = "Unexpected index: documentId '%1$s' was not collected." )
	SearchException documentIdNotCollected(Integer documentId);

	@Message(id = ID_OFFSET_2 + 65,
			value = "Projections are not enabled for field '%1$s'. Make sure the field is marked as projectable.")
	SearchException nonProjectableField(String absoluteFieldPath, @Param EventContext context);

	@Message(id = ID_OFFSET_2 + 66,
			value = "Sorting is not enabled for field '%1$s'. Make sure the field is marked as sortable.")
	SearchException unsortableField(String absoluteFieldPath, @Param EventContext context);

	@Message(id = ID_OFFSET_2 + 67, value = "Unable to delete all entries matching query '%1$s'.")
	SearchException unableToDeleteAllEntriesFromIndex(Query query, @Param EventContext context, @Cause Exception e);

	@Message(id = ID_OFFSET_2 + 68,
			value = "Multiple conflicting types for identifier: '%1$s' vs. '%2$s'.")
	SearchException conflictingIdentifierTypesForPredicate(ToDocumentIdentifierValueConverter<?> component1,
			ToDocumentIdentifierValueConverter<?> component2, @Param EventContext context);

	@Message(id = ID_OFFSET_2 + 69,
			value = "An IOException occurred while generating an Explanation.")
	SearchException ioExceptionOnExplain(@Cause IOException e);

	@Message(id = ID_OFFSET_2 + 70,
			value = "Text predicates (phrase, fuzzy, wildcard, simple query string) are not supported by this field's type.")
	SearchException textPredicatesNotSupportedByFieldType(@Param EventContext context);

	@Message(id = ID_OFFSET_2 + 71,
			value = "Incomplete field definition."
					+ " You must call toReference() to complete the field definition.")
	SearchException incompleteFieldDefinition(@Param EventContext context);

	@Message(id = ID_OFFSET_2 + 72,
			value = "Multiple calls to toReference() for the same field definition."
					+ " You must call toReference() exactly once.")
	SearchException cannotCreateReferenceMultipleTimes(@Param EventContext context);

	@Message(id = ID_OFFSET_2 + 73, value = "Index-null-as option is not supported on analyzed field. Trying to define the analyzer: '%1$s' together with index null as: '%2$s'.")
	SearchException cannotUseIndexNullAsAndAnalyzer(String analyzerName, String indexNullAs, @Param EventContext context);

	@Message(id = ID_OFFSET_2 + 74,
			value = "Multiple values were added to single-valued field '%1$s'."
					+ " Declare the field as multi-valued in order to allow this."
	)
	SearchException multipleValuesForSingleValuedField(String absoluteFieldPath);

	@Message(id = ID_OFFSET_2 + 75,
			value = "explain(String id) cannot be used when the query targets multiple indexes."
					+ " Use explain(String indexName, String id) and pass one of %1$s as the index name." )
	SearchException explainRequiresIndexName(Set<String> targetedIndexNames);

	@Message(id = ID_OFFSET_2 + 76,
			value = "The given index name '%2$s' is not among the indexes targeted by this query: %1$s." )
	SearchException explainRequiresIndexTargetedByQuery(Set<String> targetedIndexNames, String indexName);

	@Message(id = ID_OFFSET_2 + 77,
			value = "Document with id '%2$s' does not exist in index '%1$s' and thus its match cannot be explained." )
	SearchException explainUnkownDocument(String indexName, String d);

	@Message(id = ID_OFFSET_2 + 78,
			value = "Unable to merge index segments.")
	SearchException unableToMergeSegments(@Param EventContext context, @Cause Exception e);

	@Message(id = ID_OFFSET_2 + 79,
			value = "Unable to clean up after write errors.")
	SearchException unableToCleanUpAfterError(@Param EventContext context, @Cause Exception e);

	@Message(id = ID_OFFSET_2 + 80, value = "Impossible to detect a decimal scale to use for this field."
			+ " If the value is bridged, set '.asBigDecimal().decimalScale( int )' in the bind, else verify your mapping.")
	SearchException nullDecimalScale(@Param EventContext eventContext);

	@Message(id = ID_OFFSET_2 + 81, value = "The value '%1$s' cannot be indexed because its absolute value is too large.")
	SearchException scaledNumberTooLarge(Number value);

	@Message(id = ID_OFFSET_2 + 82, value = "Positive decimal scale ['%1$s'] is not allowed for BigInteger fields, since a BigInteger value cannot have any decimal digits.")
	SearchException invalidDecimalScale(Integer decimalScale, @Param EventContext eventContext);

	@Message(id = ID_OFFSET_2 + 83, value = "Field '%1$s' is not searchable. Make sure the field is marked as searchable.")
	SearchException nonSearchableField(String absoluteFieldPath, @Param EventContext context);

	@Message(id = ID_OFFSET_2 + 84, value = "The predicate '%1$s' is defined on a scope targeting different indexes."
			+ " Predicate is targeting: '%2$s'. Current scope is targeting: '%3$s'.")
	SearchException predicateDefinedOnDifferentIndexes(SearchPredicate predicate, Set<String> predicateIndexes, Set<String> scopeIndexes);

	@Message(id = ID_OFFSET_2 + 85, value = "The sort '%1$s' is defined on a scope targeting different indexes."
			+ " Sort is targeting: '%2$s'. Current scope is targeting: '%3$s'.")
	SearchException sortDefinedOnDifferentIndexes(SearchSort predicate, Set<String> predicateIndexes, Set<String> scopeIndexes);

	@Message(id = ID_OFFSET_2 + 86, value = "The projection '%1$s' is defined on a scope targeting different indexes."
			+ " Projection is targeting: '%2$s'. Current scope is targeting: '%3$s'.")
	SearchException projectionDefinedOnDifferentIndexes(SearchProjection<?> predicate, Set<String> predicateIndexes, Set<String> scopeIndexes);

	@Message(id = ID_OFFSET_2 + 87,
			value = "Invalid filesystem access strategy name: '%1$s'. Valid names are: %2$s.")
	SearchException invalidFileSystemAccessStrategyName(String invalidRepresentation, List<String> validRepresentations);

	@Message(id = ID_OFFSET_2 + 88,
			value = "Invalid locking strategy name: '%1$s'. Valid names are: %2$s.")
	SearchException invalidLockingStrategyName(String invalidRepresentation, List<String> validRepresentations);

	@Message(id = ID_OFFSET_2 + 89,
			value = "The sharding strategy '%1$s' is not implemented properly:"
					+ " it must call either context.setShardIdentifiers() or context.setShardingDisabled()"
					+ " in its initialize() method, but it did not." )
	SearchException missingShardIdentifiersAfterShardingStrategyInitialization(Object strategy);

	@Message(id = ID_OFFSET_2 + 90,
			value = "Missing value for property '%2$s'. The sharding strategy '%1$s' requires this property to be set.")
	SearchException missingPropertyValueForShardingStrategy(String strategyName, String propertyKey);

	@Message(id = ID_OFFSET_2 + 91,
			value = "Invalid routing key: '%1$s'. Valid keys are: %2$s.")
	SearchException invalidRoutingKeyForExplicitShardingStrategy(String invalidKey, Collection<String> validKeys);

	@Message(id = ID_OFFSET_2 + 93, value = "Multiple conflicting nested document paths to build a projection for field '%1$s'. '%2$s' vs. '%3$s'.")
	SearchException conflictingNestedDocumentPathsForProjection(String absoluteFieldPath, String nestedDocumentPath1, String nestedDocumentPath2, @Param EventContext context);

	@Message(id = ID_OFFSET_2 + 94,
			value = "Cannot apply an analyzer on an aggregable field. Use a normalizer instead. Analyzer: '%1$s'."
					+ " If an actual analyzer (with tokenization) is necessary, define two separate fields:"
					+ " one with an analyzer that is not aggregable, and one with a normalizer that is aggregable.")
	SearchException cannotUseAnalyzerOnAggregableField(String analyzerName, @Param EventContext context);

	@Message(id = ID_OFFSET_2 + 95,
			value = "Aggregations are not enabled for field '%1$s'. Make sure the field is marked as aggregable.")
	SearchException nonAggregableField(String absoluteFieldPath, @Param EventContext context);

	@Message(id = ID_OFFSET_2 + 96, value = "Invalid type '%2$s' for aggregation on field '%1$s'.")
	SearchException invalidAggregationInvalidType(String absoluteFieldPath,
			@FormatWith(ClassFormatter.class) Class<?> type,
			@Param EventContext context);

	@Message(id = ID_OFFSET_2 + 97,
			value = "Multiple conflicting types to build an aggregation for field '%1$s': '%2$s' vs. '%3$s'.")
	SearchException conflictingFieldTypesForAggregation(String absoluteFieldPath,
			LuceneFieldAggregationBuilderFactory component1,
			LuceneFieldAggregationBuilderFactory component2,
			@Param EventContext context);

	@Message(id = ID_OFFSET_2 + 98,
			value = "An Lucene query cannot include search aggregations built using a non-Lucene search scope."
					+ " Given aggregation was: '%1$s'")
	SearchException cannotMixLuceneSearchQueryWithOtherAggregations(SearchAggregation<?> aggregation);

	@Message(id = ID_OFFSET_2 + 99, value = "The aggregation '%1$s' is defined on a scope targeting different indexes."
			+ " Aggregation is targeting: '%2$s'. Current scope is targeting: '%3$s'.")
	SearchException aggregationDefinedOnDifferentIndexes(SearchAggregation<?> aggregation,
			Set<String> aggregationIndexes, Set<String> scopeIndexes);

	@Message(id = ID_OFFSET_2 + 100,
			value = "Terms aggregations are not supported by this field's type (string field with analyzed). Use a normalized field instead.")
	SearchException termsAggregationsNotSupportedByAnalyzedTextFieldType(@Param EventContext context);

	@Message(id = ID_OFFSET_2 + 101,
			value = "Range aggregations are not supported by this field's type.")
	SearchException rangeAggregationsNotSupportedByFieldType(@Param EventContext context);

	@Message(id = ID_OFFSET_2 + 102,
			value = "Multiple aggregations with the same key: '%1$s'")
	SearchException duplicateAggregationKey(@FormatWith(AggregationKeyFormatter.class) AggregationKey key);

	@Message(id = ID_OFFSET_2 + 103, value = "This field does not support aggregations.")
	SearchException unsupportedDSLAggregations(@Param EventContext context);

	@Message(id = ID_OFFSET_2 + 104, value = "Cannot apply a search analyzer if an analyzer has not been defined on the same field." +
			" Search analyzer: '%1$s'.")
	SearchException searchAnalyzerWithoutAnalyzer(String searchAnalyzer, @Param EventContext context);

	@Message(id = ID_OFFSET_2 + 105,
			value = "Multiple conflicting models for object field '%1$s': '%2$s' vs. '%3$s'.")
	SearchException conflictingObjectFieldModel(String absoluteFieldPath,
			LuceneIndexSchemaObjectNode index1Model, LuceneIndexSchemaObjectNode index2Model, @Param EventContext context);

	@Message(id = ID_OFFSET_2 + 106,
			value = "Multiple conflicting models for field '%1$s': '%2$s' vs. '%3$s'.")
	SearchException conflictingFieldModel(String absoluteFieldPath,
			LuceneIndexSchemaObjectNode objectNode, LuceneIndexSchemaFieldNode fieldNode, @Param EventContext context);

	@Message(id = ID_OFFSET_2 + 107, value = "Search query exceeded the timeout of %1$s: '%2$s'.")
	SearchTimeoutException timedOut(@FormatWith(DurationInSecondsAndFractionsFormatter.class) Duration timeout, String queryDescription);

	@Message(id = ID_OFFSET_2 + 108,
			value = "Invalid I/O strategy name: '%1$s'. Valid names are: %2$s.")
	SearchException invalidIOStrategyName(String invalidRepresentation, List<String> validRepresentations);

	@Message(id = ID_OFFSET_2 + 109,
<<<<<<< HEAD
			value = "Unable to create nested sort filter for name '%1$s'.")
	SearchException unableToCreateNestedSortFilter(String name);

	@Message(id = ID_OFFSET_2 + 110,
			value = "Unable to create nested aggregation filter for name '%1$s'.")
	SearchException unableToCreateNestedAggregationFilter(String name);
=======
			value = "Index does not exist for directory '%1$s'")
	SearchException missingIndex(Directory directory, @Param EventContext context);

	@Message(id = ID_OFFSET_2 + 110,
			value = "Unable to validate index directory: %1$s")
	SearchException unableToValidateIndexDirectory(String causeMessage,
			@Param EventContext context, @Cause Exception cause);

	@Message(id = ID_OFFSET_2 + 111,
			value = "Unable to drop index directory: %1$s")
	SearchException unableToDropIndexDirectory(String causeMessage,
			@Param EventContext context, @Cause Exception cause);
>>>>>>> 2fed26a2
}<|MERGE_RESOLUTION|>--- conflicted
+++ resolved
@@ -599,14 +599,6 @@
 	SearchException invalidIOStrategyName(String invalidRepresentation, List<String> validRepresentations);
 
 	@Message(id = ID_OFFSET_2 + 109,
-<<<<<<< HEAD
-			value = "Unable to create nested sort filter for name '%1$s'.")
-	SearchException unableToCreateNestedSortFilter(String name);
-
-	@Message(id = ID_OFFSET_2 + 110,
-			value = "Unable to create nested aggregation filter for name '%1$s'.")
-	SearchException unableToCreateNestedAggregationFilter(String name);
-=======
 			value = "Index does not exist for directory '%1$s'")
 	SearchException missingIndex(Directory directory, @Param EventContext context);
 
@@ -618,6 +610,13 @@
 	@Message(id = ID_OFFSET_2 + 111,
 			value = "Unable to drop index directory: %1$s")
 	SearchException unableToDropIndexDirectory(String causeMessage,
-			@Param EventContext context, @Cause Exception cause);
->>>>>>> 2fed26a2
+			@Param EventContext context, @Cause Exception cause)
+
+	@Message(id = ID_OFFSET_2 + 112,
+			value = "Unable to create nested sort filter for name '%1$s'.")
+	SearchException unableToCreateNestedSortFilter(String name);
+
+	@Message(id = ID_OFFSET_2 + 113,
+			value = "Unable to create nested aggregation filter for name '%1$s'.")
+	SearchException unableToCreateNestedAggregationFilter(String name);
 }